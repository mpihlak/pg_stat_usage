--- conflicted
+++ resolved
@@ -24,11 +24,7 @@
 In an interactive session
 ```
 LOAD 'pg_stat_usage';
-<<<<<<< HEAD
-
-=======
 ...
->>>>>>> 5ed82a03
 -- run a function
 select * from ff3();
 
